{-# LANGUAGE ScopedTypeVariables #-}
{-# LANGUAGE FlexibleContexts #-}
{-# LANGUAGE StrictData #-}
{-# LANGUAGE MultiParamTypeClasses #-}
{-# LANGUAGE FlexibleInstances #-}
{-# LANGUAGE OverloadedStrings #-}
module Text.Pandoc.Citeproc
  ( processCitations,
    getReferences,
    getStyle
  )
where

import Citeproc
import Citeproc.Pandoc ()
import Text.Pandoc.Citeproc.Locator (parseLocator)
import Text.Pandoc.Citeproc.CslJson (cslJsonToReferences)
import Text.Pandoc.Citeproc.BibTeX (readBibtexString, Variant(..))
import Text.Pandoc.Citeproc.MetaValue (metaValueToReference, metaValueToText)
import Text.Pandoc.Readers.Markdown (yamlToRefs)
import Text.Pandoc.Builder (Inlines, Many(..), deleteMeta, setMeta)
import qualified Text.Pandoc.Builder as B
import Text.Pandoc.Definition as Pandoc
import Text.Pandoc.Class (PandocMonad(..), getResourcePath, getUserDataDir,
                          fetchItem, readDataFile, report, setResourcePath)
import Text.Pandoc.Error (PandocError(..))
import Text.Pandoc.Extensions (pandocExtensions)
import Text.Pandoc.Logging (LogMessage(..))
import Text.Pandoc.Options (ReaderOptions(..))
import Text.Pandoc.Shared (stringify, ordNub, tshow)
import qualified Text.Pandoc.UTF8 as UTF8
import Text.Pandoc.Walk (query, walk, walkM)
import Control.Applicative ((<|>))
import Control.Monad.Except (catchError, throwError)
import Control.Monad.State (State, evalState, get, put, runState)
import Data.Aeson (eitherDecode)
import Data.ByteString (ByteString)
import qualified Data.ByteString.Lazy as L
import Data.Char (isPunctuation, isUpper)
import Data.Default (Default(def))
import qualified Data.Foldable as Foldable
import qualified Data.Map as M
import Data.Maybe (mapMaybe, fromMaybe)
import Data.Ord ()
import qualified Data.Sequence as Seq
import qualified Data.Set as Set
import Data.Text (Text)
import qualified Data.Text as T
import System.FilePath (takeExtension)
import Safe (lastMay, initSafe)


processCitations  :: PandocMonad m => Pandoc -> m Pandoc
processCitations (Pandoc meta bs) = do
  style <- getStyle (Pandoc meta bs)

  mblang <- getLang meta
  let locale = Citeproc.mergeLocales mblang style

  refs <- getReferences (Just locale) (Pandoc meta bs)

  let otherIdsMap = foldr (\ref m ->
                             case T.words . extractText <$>
                                  M.lookup "other-ids"
                                      (referenceVariables ref) of
                                Nothing  -> m
                                Just ids -> foldr
                                  (\id' ->
                                    M.insert id' (referenceId ref)) m ids)
                          M.empty refs
  let meta' = deleteMeta "nocite" meta
  let citations = getCitations locale otherIdsMap $ Pandoc meta' bs


  let linkCites = maybe False truish $ lookupMeta "link-citations" meta
  let opts = defaultCiteprocOptions
        { linkCitations = linkCites, linkBibliography = False }
  let result = Citeproc.citeproc opts style mblang refs citations
  mapM_ (report . CiteprocWarning) (resultWarnings result)
  let sopts = styleOptions style
  let classes = "references" : -- TODO remove this or keep for compatibility?
                "csl-bib-body" :
                ["hanging-indent" | styleHangingIndent sopts]
  let refkvs = (case styleEntrySpacing sopts of
                   Just es | es > 0 -> (("entry-spacing",T.pack $ show es):)
                   _ -> id) .
               (case styleLineSpacing sopts of
                   Just ls | ls > 1 -> (("line-spacing",T.pack $ show ls):)
                   _ -> id) $ []
  let bibs = mconcat $ map (\(ident, out) ->
                     B.divWith ("ref-" <> ident,["csl-entry"],[]) . B.para .
                         insertSpace $ out)
                      (resultBibliography result)
  let moveNotes = styleIsNoteStyle sopts &&
           maybe True truish (lookupMeta "notes-after-punctuation" meta)
  let cits = resultCitations result

  let metanocites = lookupMeta "nocite" meta
  let Pandoc meta'' bs' =
         maybe id (setMeta "nocite") metanocites .
         walk (mvPunct moveNotes locale) .
         (if styleIsNoteStyle sopts
             then walk addNote .  walk deNote
             else id) .
         evalState (walkM insertResolvedCitations $ Pandoc meta' bs)
         $ cits
  return $ walk removeQuoteSpan
         $ Pandoc meta''
         $ insertRefs refkvs classes meta''
            (B.toList bibs) bs'

removeQuoteSpan :: Inline -> Inline
removeQuoteSpan (Span ("",["csl-quoted"],[]) xs) = Span nullAttr xs
removeQuoteSpan x = x

-- | Retrieve the CSL style specified by the csl or citation-style
-- metadata field in a pandoc document, or the default CSL style
-- if none is specified.  Retrieve the parent style
-- if the style is a dependent style.  Add abbreviations defined
-- in an abbreviation file if one has been specified.
getStyle :: PandocMonad m => Pandoc -> m (Style Inlines)
getStyle (Pandoc meta _) = do
  let cslfile = (lookupMeta "csl" meta <|> lookupMeta "citation-style" meta)
                >>= metaValueToText

  let getFile defaultExtension fp = do
        oldRp <- getResourcePath
        mbUdd <- getUserDataDir
        setResourcePath $ oldRp ++ maybe []
                                   (\u -> [u <> "/csl",
                                           u <> "/csl/dependent"]) mbUdd
        let fp' = if T.any (=='.') fp || "data:" `T.isPrefixOf` fp
                     then fp
                     else fp <> defaultExtension
        (result, _) <- fetchItem fp'
        setResourcePath oldRp
        return result

  let getCslDefault = readDataFile "default.csl"

  cslContents <- UTF8.toText <$> maybe getCslDefault (getFile ".csl") cslfile

  let abbrevFile = lookupMeta "citation-abbreviations" meta >>= metaValueToText

  mbAbbrevs <- case abbrevFile of
                 Nothing -> return Nothing
                 Just fp -> do
                   rawAbbr <- getFile ".json" fp
                   case eitherDecode (L.fromStrict rawAbbr) of
                     Left err -> throwError $ PandocCiteprocError $
                                 CiteprocParseError $
                                 "Could not parse abbreviations file " <> fp
                                 <> "\n" <> T.pack err
                     Right abbr -> return $ Just abbr

  let getParentStyle url = do
        -- first, try to retrieve the style locally, then use HTTP.
        let basename = T.takeWhileEnd (/='/') url
        UTF8.toText <$>
          catchError (getFile ".csl" basename) (\_ -> fst <$> fetchItem url)

  styleRes <- Citeproc.parseStyle getParentStyle cslContents
  case styleRes of
     Left err    -> throwError $ PandocAppError $ prettyCiteprocError err
     Right style -> return style{ styleAbbreviations = mbAbbrevs }


-- Retrieve citeproc lang based on metadata.
getLang :: PandocMonad m => Meta -> m (Maybe Lang)
getLang meta = maybe (return Nothing) bcp47LangToIETF
                 ((lookupMeta "lang" meta <|> lookupMeta "locale" meta) >>=
                   metaValueToText)

-- | Get references defined inline in the metadata and via an external
-- bibliography.  Only references that are actually cited in the document
-- (either with a genuine citation or with `nocite`) are returned.
-- URL variables are converted to links.
getReferences :: PandocMonad m
              => Maybe Locale -> Pandoc -> m [Reference Inlines]
getReferences mblocale (Pandoc meta bs) = do
  locale <- case mblocale of
                Just l  -> return l
                Nothing -> do
                  mblang <- getLang meta
                  case mblang of
                    Just lang -> return $ either mempty id $ getLocale lang
                    Nothing   -> return mempty

  let getCiteId (Cite cs _) = Set.fromList $ map B.citationId cs
      getCiteId _ = mempty
  let metanocites = lookupMeta "nocite" meta
  let nocites = maybe mempty (query getCiteId) metanocites
  let citeIds = query getCiteId (Pandoc meta bs)
  let idpred = if "*" `Set.member` nocites
                  then const True
                  else (`Set.member` citeIds)
  let inlineRefs = case lookupMeta "references" meta of
                    Just (MetaList rs) ->
                      filter (idpred . unItemId . referenceId)
                         $  mapMaybe metaValueToReference rs
                    _                  -> []
  externalRefs <- case lookupMeta "bibliography" meta of
                    Just (MetaList xs) ->
                      mconcat <$>
                        mapM (getRefsFromBib locale idpred)
                          (mapMaybe metaValueToText xs)
                    Just x ->
                      case metaValueToText x of
                        Just fp -> getRefsFromBib locale idpred fp
                        Nothing -> return []
                    Nothing -> return []
<<<<<<< HEAD
  return $ map legacyDateRanges (externalRefs ++ inlineRefs)
=======
  let addQuoteSpan (Quoted _ xs) = Span ("",["csl-quoted"],[]) xs
      addQuoteSpan x = x
  return $ map (linkifyVariables . legacyDateRanges . walk addQuoteSpan)
               (externalRefs ++ inlineRefs)
>>>>>>> abb35d8b
            -- note that inlineRefs can override externalRefs



-- If we have a span.csl-left-margin followed by span.csl-right-inline,
-- we insert a space. This ensures that they will be separated by a space,
-- even in formats that don't have special handling for the display spans.
insertSpace :: Inlines -> Inlines
insertSpace ils =
  case Seq.viewl (unMany ils) of
    (Span ("",["csl-left-margin"],[]) xs) Seq.:< rest ->
      case Seq.lookup 0 rest of
        Just (Span ("",["csl-right-inline"],[]) _) ->
          Many $
            Span ("",["csl-left-margin"],[]) (xs ++ case lastMay xs of
                                                      Just Space -> []
                                                      _          -> [Space])
            Seq.<| rest
        _ -> ils
    _ -> ils

getRefsFromBib :: PandocMonad m
               => Locale -> (Text -> Bool) -> Text -> m [Reference Inlines]
getRefsFromBib locale idpred fp = do
  (raw, _) <- fetchItem fp
  case formatFromExtension (T.unpack fp) of
    Just f -> getRefs locale f idpred (Just fp) raw
    Nothing -> throwError $ PandocAppError $
                 "Could not determine bibliography format for " <> fp

getRefs :: PandocMonad m
        => Locale
        -> BibFormat
        -> (Text -> Bool)
        -> Maybe Text
        -> ByteString
        -> m [Reference Inlines]
getRefs locale format idpred mbfp raw = do
  let err' = throwError .
             PandocBibliographyError (fromMaybe mempty mbfp)
  case format of
    Format_bibtex ->
      either (err' . tshow) return .
        readBibtexString Bibtex locale idpred . UTF8.toText $ raw
    Format_biblatex ->
      either (err' . tshow) return .
        readBibtexString Biblatex locale idpred . UTF8.toText $ raw
    Format_json ->
      either (err' . T.pack)
             (return . filter (idpred . unItemId . referenceId)) .
        cslJsonToReferences $ raw
    Format_yaml -> do
      rs <- yamlToRefs idpred
              def{ readerExtensions = pandocExtensions }
              (T.unpack <$> mbfp)
              (L.fromStrict raw)
      return $ mapMaybe metaValueToReference rs

-- assumes we walk in same order as query
insertResolvedCitations :: Inline -> State [Inlines] Inline
insertResolvedCitations (Cite cs ils) = do
  resolved <- get
  case resolved of
    [] -> return (Cite cs ils)
    (x:xs) -> do
      put xs
      return $ Cite cs (B.toList x)
insertResolvedCitations x = return x

getCitations :: Locale
             -> M.Map Text ItemId
             -> Pandoc
             -> [Citeproc.Citation Inlines]
getCitations locale otherIdsMap = Foldable.toList . query getCitation
 where
  getCitation (Cite cs _fallback) = Seq.singleton $
    Citeproc.Citation { Citeproc.citationId = Nothing
                      , Citeproc.citationNoteNumber =
                          case cs of
                            []    -> Nothing
                            (Pandoc.Citation{ Pandoc.citationNoteNum = n }:
                               _) | n > 0     -> Just n
                                  | otherwise -> Nothing
                      , Citeproc.citationItems =
                           fromPandocCitations locale otherIdsMap cs
                      }
  getCitation _ = mempty

fromPandocCitations :: Locale
                    -> M.Map Text ItemId
                    -> [Pandoc.Citation]
                    -> [CitationItem Inlines]
fromPandocCitations locale otherIdsMap = concatMap go
 where
  go c =
    let (loclab, suffix) = parseLocator locale (citationSuffix c)
        (mblab, mbloc) = case loclab of
                           Just (loc, lab) -> (Just loc, Just lab)
                           Nothing         -> (Nothing, Nothing)
        cit = CitationItem
               { citationItemId = fromMaybe
                   (ItemId $ Pandoc.citationId c)
                   (M.lookup (Pandoc.citationId c) otherIdsMap)
               , citationItemLabel = mblab
               , citationItemLocator = mbloc
               , citationItemType = NormalCite
               , citationItemPrefix = case citationPrefix c of
                                        [] -> Nothing
                                        ils -> Just $ B.fromList ils <>
                                                      B.space
               , citationItemSuffix = case suffix of
                                        [] -> Nothing
                                        ils -> Just $ B.fromList ils
               }
     in if Pandoc.citationId c == "*"
           then []
           else
             case citationMode c of
                  AuthorInText   -> [ cit{ citationItemType = AuthorOnly
                                         , citationItemSuffix = Nothing }
                                    , cit{ citationItemType =
                                              Citeproc.SuppressAuthor
                                         , citationItemPrefix = Nothing } ]
                  NormalCitation -> [ cit ]
                  Pandoc.SuppressAuthor
                                 -> [ cit{ citationItemType =
                                              Citeproc.SuppressAuthor } ]



data BibFormat =
    Format_biblatex
  | Format_bibtex
  | Format_json
  | Format_yaml
  deriving (Show, Eq, Ord)

formatFromExtension :: FilePath -> Maybe BibFormat
formatFromExtension fp = case dropWhile (== '.') $ takeExtension fp of
                           "biblatex" -> Just Format_biblatex
                           "bibtex"   -> Just Format_bibtex
                           "bib"      -> Just Format_biblatex
                           "json"     -> Just Format_json
                           "yaml"     -> Just Format_yaml
                           _          -> Nothing


isNote :: Inline -> Bool
isNote (Cite _ [Note _]) = True
 -- the following allows citation styles that are "in-text" but use superscript
 -- references to be treated as if they are "notes" for the purposes of moving
 -- the citations after trailing punctuation (see <https://github.com/jgm/pandoc-citeproc/issues/382>):
isNote (Cite _ [Superscript _]) = True
isNote _                 = False

isSpacy :: Inline -> Bool
isSpacy Space     = True
isSpacy SoftBreak = True
isSpacy _         = False

movePunctInsideQuotes :: Locale -> [Inline] -> [Inline]
movePunctInsideQuotes locale
  | localePunctuationInQuote locale == Just True
    = B.toList . movePunctuationInsideQuotes . B.fromList
  | otherwise
    = id

mvPunct :: Bool -> Locale -> [Inline] -> [Inline]
mvPunct moveNotes locale (x : xs)
  | isSpacy x = x : mvPunct moveNotes locale xs
-- 'x [^1],' -> 'x,[^1]'
mvPunct moveNotes locale (q : s : x : ys)
  | isSpacy s
  , isNote x
  = let spunct = T.takeWhile isPunctuation $ stringify ys
    in  if moveNotes
           then if T.null spunct
                   then q : x : mvPunct moveNotes locale ys
                   else movePunctInsideQuotes locale
                        [q , Str spunct , x] ++ mvPunct moveNotes locale
                        (B.toList
                          (dropTextWhile isPunctuation (B.fromList ys)))
           else q : x : mvPunct moveNotes locale ys
-- 'x[^1],' -> 'x,[^1]'
mvPunct moveNotes locale (Cite cs ils : ys)
   | not (null ils)
   , isNote (last ils)
   , startWithPunct ys
   , moveNotes
   = let s = stringify ys
         spunct = T.takeWhile isPunctuation s
     in  Cite cs (movePunctInsideQuotes locale $
                    init ils
                    ++ [Str spunct | not (endWithPunct False (init ils))]
                    ++ [last ils]) :
         mvPunct moveNotes locale
           (B.toList (dropTextWhile isPunctuation (B.fromList ys)))
mvPunct moveNotes locale (s : x : ys) | isSpacy s, isNote x =
  x : mvPunct moveNotes locale ys
mvPunct moveNotes locale (s : x@(Cite _ (Superscript _ : _)) : ys)
  | isSpacy s = x : mvPunct moveNotes locale ys
mvPunct moveNotes locale (Cite cs ils : Str "." : ys)
  | "." `T.isSuffixOf` (stringify ils)
  = Cite cs ils : mvPunct moveNotes locale ys
mvPunct moveNotes locale (x:xs) = x : mvPunct moveNotes locale xs
mvPunct _ _ [] = []

endWithPunct :: Bool -> [Inline] -> Bool
endWithPunct _ [] = False
endWithPunct onlyFinal xs@(_:_) =
  case reverse (T.unpack $ stringify xs) of
       []                       -> True
       -- covers .), .", etc.:
       (d:c:_) | isPunctuation d
                 && not onlyFinal
                 && isEndPunct c -> True
       (c:_) | isEndPunct c      -> True
             | otherwise         -> False
  where isEndPunct c = c `elem` (".,;:!?" :: String)



startWithPunct :: [Inline] -> Bool
startWithPunct ils =
  case T.uncons (stringify ils) of
    Just (c,_) -> c `elem` (".,;:!?" :: [Char])
    Nothing -> False

truish :: MetaValue -> Bool
truish (MetaBool t) = t
truish (MetaString s) = isYesValue (T.toLower s)
truish (MetaInlines ils) = isYesValue (T.toLower (stringify ils))
truish (MetaBlocks [Plain ils]) = isYesValue (T.toLower (stringify ils))
truish _ = False

isYesValue :: Text -> Bool
isYesValue "t" = True
isYesValue "true" = True
isYesValue "yes" = True
isYesValue _ = False

-- if document contains a Div with id="refs", insert
-- references as its contents.  Otherwise, insert references
-- at the end of the document in a Div with id="refs"
insertRefs :: [(Text,Text)] -> [Text] -> Meta -> [Block] -> [Block] -> [Block]
insertRefs _ _ _  []   bs = bs
insertRefs refkvs refclasses meta refs bs =
  if isRefRemove meta
     then bs
     else case runState (walkM go bs) False of
               (bs', True) -> bs'
               (_, False)
                 -> case refTitle meta of
                      Nothing ->
                        case reverse bs of
                          Header lev (id',classes,kvs) ys : xs ->
                            reverse xs ++
                            [Header lev (id',addUnNumbered classes,kvs) ys,
                             Div ("refs",refclasses,refkvs) refs]
                          _ -> bs ++ [refDiv]
                      Just ils -> bs ++
                        [Header 1 ("bibliography", ["unnumbered"], []) ils,
                         refDiv]
  where
   refDiv = Div ("refs", refclasses, refkvs) refs
   addUnNumbered cs = "unnumbered" : [c | c <- cs, c /= "unnumbered"]
   go :: Block -> State Bool Block
   go (Div ("refs",cs,kvs) xs) = do
     put True
     -- refHeader isn't used if you have an explicit references div
     let cs' = ordNub $ cs ++ refclasses
     let kvs' = ordNub $ kvs ++ refkvs
     return $ Div ("refs",cs',kvs') (xs ++ refs)
   go x = return x

refTitle :: Meta -> Maybe [Inline]
refTitle meta =
  case lookupMeta "reference-section-title" meta of
    Just (MetaString s)           -> Just [Str s]
    Just (MetaInlines ils)        -> Just ils
    Just (MetaBlocks [Plain ils]) -> Just ils
    Just (MetaBlocks [Para ils])  -> Just ils
    _                             -> Nothing

isRefRemove :: Meta -> Bool
isRefRemove meta =
  maybe False truish $ lookupMeta "suppress-bibliography" meta

legacyDateRanges :: Reference Inlines -> Reference Inlines
legacyDateRanges ref =
  ref{ referenceVariables = M.map go $ referenceVariables ref }
 where
  go (DateVal d)
    | null (dateParts d)
    , Just lit <- dateLiteral d
    = case T.splitOn "_" lit of
        [x,y] -> case Citeproc.rawDateEDTF (x <> "/" <> y) of
                   Just d' -> DateVal d'
                   Nothing -> DateVal d
        _ -> DateVal d
  go x = x

extractText :: Val Inlines -> Text
extractText (TextVal x)  = x
extractText (FancyVal x) = toText x
extractText (NumVal n)   = T.pack (show n)
extractText _            = mempty

-- Here we take the Spans with class csl-note that are left
-- after deNote has removed nested ones, and convert them
-- into real notes.
addNote :: Inline -> Inline
addNote (Span ("",["csl-note"],[]) ils) =
  Note [Para $
         B.toList . addTextCase Nothing CapitalizeFirst . B.fromList $ ils]
addNote x = x

-- Here we handle citation notes that occur inside footnotes
-- or other citation notes, in a note style.  We don't want
-- notes inside notes, so we convert these to parenthesized
-- or comma-separated citations.
deNote :: Inline -> Inline
deNote (Note bs) =
  case bs of
    [Para (cit@(Cite (c:_) _) : ils)]
       | citationMode c /= AuthorInText ->
         -- if citation is first in note, no need to parenthesize.
         Note [Para (walk removeNotes $ cit : walk addParens ils)]
    _ -> Note (walk removeNotes . walk addParens $ bs)

 where
  addParens [] = []
  addParens (Cite (c:cs) ils : zs)
    | citationMode c == AuthorInText
      = Cite (c:cs) (concatMap (noteAfterComma (needsPeriod zs)) ils) :
        addParens zs
    | otherwise
      = Cite (c:cs) (concatMap noteInParens ils) : addParens zs
  addParens (x:xs) = x : addParens xs

  removeNotes (Span ("",["csl-note"],[]) ils) = Span ("",[],[]) ils
  removeNotes x = x

  needsPeriod [] = True
  needsPeriod (Str t:_) = case T.uncons t of
                            Nothing    -> False
                            Just (c,_) -> isUpper c
  needsPeriod (Space:zs) = needsPeriod zs
  needsPeriod _ = False

  noteInParens (Span ("",["csl-note"],[]) ils)
       = Space : Str "(" :
         removeFinalPeriod ils ++ [Str ")"]
  noteInParens x = [x]

  noteAfterComma needsPer (Span ("",["csl-note"],[]) ils)
    | not (null ils)
       = Str "," : Space :
         if needsPer
            then ils
            else removeFinalPeriod ils
  noteAfterComma _ x = [x]

deNote x = x

-- Note: we can't use dropTextWhileEnd indiscriminately,
-- because this would remove the final period on abbreviations like Ibid.
-- But it turns out that when the note citation ends with Ibid.
-- (or Ed. etc.), the last inline will be Str "" as a result of
-- the punctuation-fixing mechanism that removes the double '.'.
removeFinalPeriod :: [Inline] -> [Inline]
removeFinalPeriod ils =
  case lastMay ils of
    Just (Span attr ils')
      -> initSafe ils ++ [Span attr (removeFinalPeriod ils')]
    Just (Emph ils')
      -> initSafe ils ++ [Emph (removeFinalPeriod ils')]
    Just (Strong ils')
      -> initSafe ils ++ [Strong (removeFinalPeriod ils')]
    Just (SmallCaps ils')
      -> initSafe ils ++ [SmallCaps (removeFinalPeriod ils')]
    Just (Str t)
      | T.takeEnd 1 t == "." -> initSafe ils ++ [Str (T.dropEnd 1 t)]
      | isRightQuote (T.takeEnd 1 t)
        -> removeFinalPeriod
             (initSafe ils ++ [Str tInit | not (T.null tInit)]) ++ [Str tEnd]
             where
               tEnd  = T.takeEnd 1 t
               tInit = T.dropEnd 1 t
    _ -> ils
 where
  isRightQuote "\8221" = True
  isRightQuote "\8217" = True
  isRightQuote "\187"  = True
  isRightQuote _       = False

bcp47LangToIETF :: PandocMonad m => Text -> m (Maybe Lang)
bcp47LangToIETF bcplang =
  case parseLang bcplang of
    Left _ -> do
      report $ InvalidLang bcplang
      return Nothing
    Right lang -> return $ Just lang<|MERGE_RESOLUTION|>--- conflicted
+++ resolved
@@ -209,14 +209,10 @@
                         Just fp -> getRefsFromBib locale idpred fp
                         Nothing -> return []
                     Nothing -> return []
-<<<<<<< HEAD
-  return $ map legacyDateRanges (externalRefs ++ inlineRefs)
-=======
   let addQuoteSpan (Quoted _ xs) = Span ("",["csl-quoted"],[]) xs
       addQuoteSpan x = x
-  return $ map (linkifyVariables . legacyDateRanges . walk addQuoteSpan)
+  return $ map (legacyDateRanges . walk addQuoteSpan)
                (externalRefs ++ inlineRefs)
->>>>>>> abb35d8b
             -- note that inlineRefs can override externalRefs
 
 
